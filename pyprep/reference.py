"""functions of referencing part of PREP."""
import logging

import numpy as np
from mne.utils import check_random_state

# from pyprep.noisy import Noisydata
from pyprep.find_noisy_channels import NoisyChannels
from pyprep.removeTrend import removeTrend
from pyprep.utils import _union, _set_diff

logging.basicConfig(
    level=logging.INFO, format="%(asctime)s - %(name)s - %(levelname)s - %(message)s"
)
logger = logging.getLogger(__name__)


class Reference:
    """Estimate the 'true' reference with all the bad channels interpolated.

    This class implements the functionality of the `performReference` function
    as part of the PREP (preprocessing pipeline) for EEG data described in [1].

    Parameters
    ----------
    raw : raw mne object
    params : dict
        Parameters of PREP which include at least the following keys:
        ref_chs
        reref_chs
    ransac : boolean
        Whether or not to use ransac
    random_state : int | None | np.random.mtrand.RandomState
        The random seed at which to initialize the class. If random_state is
        an int, it will be used as a seed for RandomState.
        If None, the seed will be obtained from the operating system
        (see RandomState for details). Default is None.


    References
    ----------
    .. [1] Bigdely-Shamlo, N., Mullen, T., Kothe, C., Su, K. M., Robbins, K. A.
       (2015). The PREP pipeline: standardized preprocessing for large-scale
       raw analysis. Frontiers in Neuroinformatics, 9, 16.

    """

    def __init__(self, raw, params, ransac=True, random_state=None):
        """Initialize the class."""
        self.raw = raw.copy()
        self.ch_names = self.raw.ch_names
        self.raw.pick_types(eeg=True, eog=False, meg=False)
        self.ch_names_eeg = self.raw.ch_names
        self.EEG = self.raw.get_data() * 1e6
        self.reference_channels = params["ref_chs"]
        self.rereferenced_channels = params["reref_chs"]
        self.sfreq = self.raw.info["sfreq"]
        self.ransac = ransac
        self.random_state = check_random_state(random_state)

    def perform_reference(self):
        """Estimate the true signal mean and interpolate bad channels.

        This function implements the functionality of the `performReference` function
        as part of the PREP pipeline on mne raw object.

        Notes
        -----
        This function calls ``robust_reference`` first.
        Currently this function only implements the functionality of default
        settings, i.e., ``doRobustPost``.

        """
        # Phase 1: Estimate the true signal mean with robust referencing
        self.robust_reference()
        if self.noisy_channels["bad_all"]:
            self.raw.info["bads"] = self.noisy_channels["bad_all"]
            self.raw.interpolate_bads()
        self.reference_signal = (
            np.nanmean(self.raw.get_data(picks=self.reference_channels), axis=0) * 1e6
        )
        rereferenced_index = [
            self.ch_names_eeg.index(ch) for ch in self.rereferenced_channels
        ]
        self.EEG = self.remove_reference(
            self.EEG, self.reference_signal, rereferenced_index
        )

        # Phase 2: Find the bad channels and interpolate
        self.raw._data = self.EEG * 1e-6
        noisy_detector = NoisyChannels(self.raw, random_state=self.random_state)
        noisy_detector.find_all_bads(ransac=self.ransac)

        # Record Noisy channels and EEG before interpolation
        self.bad_before_interpolation = noisy_detector.get_bads(verbose=True)
        self.EEG_before_interpolation = self.EEG.copy()

        bad_channels = _union(self.bad_before_interpolation, self.unusable_channels)
        self.raw.info["bads"] = bad_channels
        self.raw.interpolate_bads()
        reference_correct = (
            np.nanmean(self.raw.get_data(picks=self.reference_channels), axis=0) * 1e6
        )
        self.EEG = self.raw.get_data() * 1e6
        self.EEG = self.remove_reference(
            self.EEG, reference_correct, rereferenced_index
        )
        # reference signal after interpolation
        self.reference_signal_new = self.reference_signal + reference_correct
        # MNE Raw object after interpolation
        self.raw._data = self.EEG * 1e-6

        # Still noisy channels after interpolation
        self.interpolated_channels = bad_channels
        noisy_detector = NoisyChannels(self.raw, random_state=self.random_state)
        noisy_detector.find_all_bads(ransac=self.ransac)
        self.still_noisy_channels = noisy_detector.get_bads()
        self.raw.info["bads"] = self.still_noisy_channels
        return self

    def robust_reference(self):
        """Detect bad channels and estimate the robust reference signal.

        This function implements the functionality of the `robustReference` function
        as part of the PREP pipeline on mne raw object.

        Parameters
        ----------
            ransac : boolean
                Whether or not to use ransac

        Returns
        -------
            noisy_channels: dictionary
                A dictionary of names of noisy channels detected from all methods
                after referencing
            reference_signal: 1D Array
                Estimation of the 'true' signal mean

        """
        raw = self.raw.copy()
        raw._data = removeTrend(raw.get_data(), sample_rate=self.sfreq)

        # Determine unusable channels and remove them from the reference channels
        noisy_detector = NoisyChannels(
            raw, do_detrend=False, random_state=self.random_state
        )
        noisy_detector.find_all_bads(ransac=self.ransac)
        self.noisy_channels_original = {
            "bad_by_nan": noisy_detector.bad_by_nan,
            "bad_by_flat": noisy_detector.bad_by_flat,
            "bad_by_deviation": noisy_detector.bad_by_deviation,
            "bad_by_hf_noise": noisy_detector.bad_by_hf_noise,
            "bad_by_correlation": noisy_detector.bad_by_correlation,
            "bad_by_ransac": noisy_detector.bad_by_ransac,
            "bad_all": noisy_detector.get_bads(),
        }
        self.noisy_channels = self.noisy_channels_original.copy()
        logger.info("Bad channels: {}".format(self.noisy_channels))

        self.unusable_channels = _union(
            noisy_detector.bad_by_nan, noisy_detector.bad_by_flat
        )
        # unusable_channels = _union(unusable_channels, noisy_detector.bad_by_SNR)
        self.reference_channels = _set_diff(
            self.reference_channels, self.unusable_channels
        )

        # Get initial estimate of the reference by the specified method
        signal = raw.get_data() * 1e6
        self.reference_signal = (
            np.nanmedian(raw.get_data(picks=self.reference_channels), axis=0) * 1e6
        )
        reference_index = [
            self.ch_names_eeg.index(ch) for ch in self.reference_channels
        ]
        signal_tmp = self.remove_reference(
            signal, self.reference_signal, reference_index
        )

        # Remove reference from signal, iteratively interpolating bad channels
        raw_tmp = raw.copy()

        iterations = 0
        noisy_channels_old = []
        max_iteration_num = 4

        while True:
            raw_tmp._data = signal_tmp * 1e-6
<<<<<<< HEAD
            noisy_detector = NoisyChannels(raw_tmp, random_state=self.random_state,do_detrend=False) # Detrend already at the beginning of function
=======
            noisy_detector = NoisyChannels(raw_tmp, do_detrend=False) # Detrend already at the beginning of function
>>>>>>> cfbac7cb
            noisy_detector.find_all_bads(ransac=self.ransac)
            self.noisy_channels["bad_by_nan"] = _union(
                self.noisy_channels["bad_by_nan"], noisy_detector.bad_by_nan
            )
            self.noisy_channels["bad_by_flat"] = _union(
                self.noisy_channels["bad_by_flat"], noisy_detector.bad_by_flat
            )
            self.noisy_channels["bad_by_deviation"] = _union(
                self.noisy_channels["bad_by_deviation"], noisy_detector.bad_by_deviation
            )
            self.noisy_channels["bad_by_hf_noise"] = _union(
                self.noisy_channels["bad_by_hf_noise"], noisy_detector.bad_by_hf_noise
            )
            self.noisy_channels["bad_by_correlation"] = _union(
                self.noisy_channels["bad_by_correlation"],
                noisy_detector.bad_by_correlation,
            )
            self.noisy_channels["bad_by_ransac"] = _union(
                self.noisy_channels["bad_by_ransac"], noisy_detector.bad_by_ransac
            )
            self.noisy_channels["bad_all"] = _union(
                self.noisy_channels["bad_all"], noisy_detector.get_bads()
            )
            logger.info("Bad channels: {}".format(self.noisy_channels))

            if (
                iterations > 1
                and (
                    not self.noisy_channels["bad_all"]
                    or set(self.noisy_channels["bad_all"]) == set(noisy_channels_old)
                )
                or iterations > max_iteration_num
            ):
                break
            noisy_channels_old = self.noisy_channels["bad_all"].copy()

            if raw_tmp.info["nchan"] - len(self.noisy_channels["bad_all"]) < 2:
                raise ValueError(
                    "RobustReference:TooManyBad "
                    "Could not perform a robust reference -- not enough good channels"
                )

            if self.noisy_channels["bad_all"]:
                raw_tmp._data = signal * 1e-6
                raw_tmp.info["bads"] = self.noisy_channels["bad_all"]
                raw_tmp.interpolate_bads()
                signal_tmp = raw_tmp.get_data() * 1e6
            else:
                signal_tmp = signal
            self.reference_signal = (
                np.nanmean(raw_tmp.get_data(picks=self.reference_channels), axis=0)
                * 1e6
            )

            signal_tmp = self.remove_reference(
                signal, self.reference_signal, reference_index
            )
            iterations = iterations + 1
            logger.info("Iterations: {}".format(iterations))

        logger.info("Robust reference done")
        return self.noisy_channels, self.reference_signal

    @staticmethod
    def remove_reference(signal, reference, index=None):
        """Remove the reference signal from the original EEG signal.

        This function implements the functionality of the `removeReference` function
        as part of the PREP pipeline on mne raw object.

        Parameters
        ----------
        signal : 2D array (channels * times)
            Original EEG signal
        reference : 1D array (length times)
            Reference signal
        index : list | None
            A list channel index from which the signal was removed

        Returns
        -------
        2D array (channels * times)
            The referenced EEG signal

        """
        if np.ndim(signal) != 2:
            raise ValueError(
                "RemoveReference: EEG signal must be 2D array (channels * times)"
            )
        if np.ndim(reference) != 1:
            raise ValueError("RemoveReference: Reference signal must be 1D array")
        if np.shape(signal)[1] != np.shape(reference)[0]:
            raise ValueError(
                "RemoveReference: The second dimension of EEG signal must be "
                "the same with the length of reference signal"
            )
        if index is None:
            signal_referenced = signal - reference
        else:
            if not isinstance(index, list):
                raise TypeError(
                    "RemoveReference: Expected type list, got {} instead".format(
                        type(index)
                    )
                )
            signal_referenced = signal.copy()
            signal_referenced[np.asarray(index), :] = (
                signal[np.asarray(index), :] - reference
            )
        return signal_referenced<|MERGE_RESOLUTION|>--- conflicted
+++ resolved
@@ -187,11 +187,9 @@
 
         while True:
             raw_tmp._data = signal_tmp * 1e-6
-<<<<<<< HEAD
-            noisy_detector = NoisyChannels(raw_tmp, random_state=self.random_state,do_detrend=False) # Detrend already at the beginning of function
-=======
-            noisy_detector = NoisyChannels(raw_tmp, do_detrend=False) # Detrend already at the beginning of function
->>>>>>> cfbac7cb
+            noisy_detector = NoisyChannels(
+                raw_tmp, random_state=self.random_state, do_detrend=False
+            )  # Detrend already at the beginning of function
             noisy_detector.find_all_bads(ransac=self.ransac)
             self.noisy_channels["bad_by_nan"] = _union(
                 self.noisy_channels["bad_by_nan"], noisy_detector.bad_by_nan
