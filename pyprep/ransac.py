"""RANSAC bad channel identification."""
import mne
import numpy as np
from mne.channels.interpolation import _make_interpolation_matrix
from mne.utils import check_random_state

from pyprep.utils import (
    _correlate_arrays,
    _get_random_subset,
    _mat_round,
    _print_progress,
    _split_list,
    _verify_free_ram,
)


def find_bad_by_ransac(
    data,
    sample_rate,
    complete_chn_labs,
    chn_pos,
    exclude,
    n_samples=50,
    sample_prop=0.25,
    corr_thresh=0.75,
    frac_bad=0.4,
    corr_window_secs=5.0,
    channel_wise=False,
    max_chunk_size=None,
    random_state=None,
    matlab_strict=False,
):
    """Detect channels that are not predicted well by other channels.

    Here, a RANSAC approach (see [1]_, and a short discussion in [2]_) is
    adopted to predict a "clean EEG" dataset. After identifying clean EEG
    channels through the other methods, the clean EEG dataset is
    constructed by repeatedly sampling a small subset of clean EEG channels
    and interpolation the complete data. The median of all those
    repetitions forms the clean EEG dataset. In a second step, the original
    and the RANSAC-predicted data are correlated and channels, which do not
    correlate well with themselves across the two datasets are considered
    `bad_by_ransac`.

    Parameters
    ----------
    data : np.ndarray
        A 2-D array of detrended EEG data, with bad-by-flat and bad-by-NaN
        channels removed.
    sample_rate : float
        The sample rate (in Hz) of the EEG data.
    complete_chn_labs : array_like
        Labels for all channels in `data`, in the same order as they appear
        in `data`.
    chn_pos : np.ndarray
        3-D electrode coordinates for all channels in `data`, in the same order
        as they appear in `data`.
    exclude : list
        Labels of channels to exclude as signal predictors during RANSAC
        (i.e., channels already flagged as bad by metrics other than HF noise).
    n_samples : int, optional
        Number of random channel samples to use for RANSAC. Defaults to ``50``.
    sample_prop : float, optional
        Proportion of total channels to use for signal prediction per RANSAC
        sample. This needs to be in the range [0, 1], where 0 would mean no
        channels would be used and 1 would mean all channels would be used
        (neither of which would be useful values). Defaults to ``0.25`` (e.g.,
        16 channels per sample for a 64-channel dataset).
    corr_thresh : float, optional
        The minimum predicted vs. actual signal correlation for a channel to
        be considered good within a given RANSAC window. Defaults to ``0.75``.
    frac_bad : float, optional
        The minimum fraction of bad (i.e., below-threshold) RANSAC windows for a
        channel to be considered bad-by-RANSAC. Defaults to ``0.4``.
    corr_window_secs : float, optional
        The duration (in seconds) of each RANSAC correlation window. Defaults to
        5 seconds.
    channel_wise : bool, optional
        Whether RANSAC should predict signals for chunks of channels over the
        entire signal length ("channel-wise RANSAC", see `max_chunk_size`
        parameter). If ``False``, RANSAC will instead predict signals for all
        channels at once but over a number of smaller time windows instead of
        over the entire signal length ("window-wise RANSAC"). Channel-wise
        RANSAC generally has higher RAM demands than window-wise RANSAC
        (especially if `max_chunk_size` is ``None``), but can be faster on
        systems with lots of RAM to spare. Defaults to ``False``.
    max_chunk_size : {int, None}, optional
        The maximum number of channels to predict at once during channel-wise
        RANSAC. If ``None``, RANSAC will use the largest chunk size that will
        fit into the available RAM, which may slow down other programs on the
        host system. If using window-wise RANSAC (the default), this parameter
        has no effect. Defaults to ``None``.
    random_state : {int, None, np.random.RandomState}, optional
        The random seed with which to generate random samples of channels during
        RANSAC. If random_state is an int, it will be used as a seed for RandomState.
        If ``None``, the seed will be obtained from the operating system
        (see RandomState for details). Defaults to ``None``.
    matlab_strict : bool, optional
        Whether or not RANSAC should strictly follow MATLAB PREP's internal
        math, ignoring any improvements made in PyPREP over the original code
        (see :ref:`matlab-diffs` for more details). Defaults to ``False``.

    Returns
    -------
    bad_by_ransac : list
        List containing the labels of all channels flagged as bad by RANSAC.
    channel_correlations : np.ndarray
        Array of shape (windows, channels) containing the correlations of
        the channels with their predicted RANSAC values for each window.

    References
    ----------
    .. [1] Fischler, M.A., Bolles, R.C. (1981). Random sample consensus: A
        Paradigm for Model Fitting with Applications to Image Analysis and
        Automated Cartography. Communications of the ACM, 24, 381-395
    .. [2] Jas, M., Engemann, D.A., Bekhti, Y., Raimondo, F., Gramfort, A.
        (2017). Autoreject: Automated Artifact Rejection for MEG and EEG
        Data. NeuroImage, 159, 417-429

    """
    # First, check that the argument types are valid
    if type(n_samples) != int:
        err = "Argument 'n_samples' must be an int (got {0})"
        raise TypeError(err.format(type(n_samples).__name__))

    # Get all channel positions and the position subset of "clean channels"
    # Exclude should be the bad channels from other methods
    # That is, identify all bad channels by other means
    good_idx = mne.pick_channels(list(complete_chn_labs), include=[], exclude=exclude)
    n_chans_good = good_idx.shape[0]
    chn_pos_good = chn_pos[good_idx, :]

    # Check if we have enough remaining channels
    # after exclusion of bad channels
    n_chans = data.shape[0]
    n_pred_chns = int(np.around(sample_prop * n_chans))

    if n_pred_chns <= 3:
        sample_pct = int(sample_prop * 100)
        e = "Too few channels in the original data to reliably perform RANSAC "
        e += "(minimum {0} for a sample size of {1}%)."
        raise IOError(e.format(int(np.floor(4.0 / sample_prop)), sample_pct))
    elif n_chans_good < (n_pred_chns + 1):
        e = "Too many noisy channels in the data to reliably perform RANSAC "
        e += "(only {0} good channels remaining, need at least {1})."
        raise IOError(e.format(n_chans_good, n_pred_chns + 1))

    # Before running, make sure we have enough memory when using the
    # smallest possible chunk size
    if channel_wise:
        _verify_free_ram(data, n_samples, 1)
    else:
        window_size = int(sample_rate * corr_window_secs)
        _verify_free_ram(data[:, :window_size], n_samples, n_chans_good)

    # Generate random channel picks for each RANSAC sample
    random_ch_picks = []
    good_chans = np.arange(chn_pos_good.shape[0])
    rng = check_random_state(random_state)
    for i in range(n_samples):
        # Pick a random subset of clean channels to use for interpolation
        picks = _get_random_subset(good_chans, n_pred_chns, rng)
        random_ch_picks.append(picks)

    # Generate interpolation matrix for each RANSAC sample
    interp_mats = _make_interpolation_matrices(random_ch_picks, chn_pos_good)

    # Calculate the size (in frames) and count of correlation windows
    correlation_frames = corr_window_secs * sample_rate
    signal_frames = data.shape[1]
    correlation_offsets = np.arange(
<<<<<<< HEAD
        0, (signal_len - correlation_frames + 1), correlation_frames
    )  # + 1 so that it takes into account the last window
    w_correlation = correlation_offsets.shape[0]
=======
        0, (signal_frames - correlation_frames), correlation_frames
    )
    win_size = int(correlation_frames)
    win_count = correlation_offsets.shape[0]
>>>>>>> 4614ca01

    # Preallocate RANSAC correlation matrix
    n_chans_complete = len(complete_chn_labs)
    channel_correlations = np.ones((win_count, n_chans_complete))
    # Notice self.EEGData.shape[0] = self.n_chans_new
    # Is now data.shape[0] = n_chans_complete
    # They came from the same drop of channels

    print("Executing RANSAC\nThis may take a while, so be patient...")

    # If enabled, run window-wise RANSAC
    if not channel_wise:
        # Get correlations between actual vs predicted signals for each RANSAC window
        channel_correlations[:, good_idx] = _ransac_by_window(
            data[good_idx, :], interp_mats, win_size, win_count, matlab_strict
        )

    # Calculate smallest chunk size for each possible chunk count
    chunk_sizes = []
    chunk_count = 0
    for i in range(1, n_chans_good + 1):
        n_chunks = int(np.ceil(n_chans_good / i))
        if n_chunks != chunk_count:
            chunk_count = n_chunks
            if not max_chunk_size or i <= max_chunk_size:
                chunk_sizes.append(i)

    chunk_size = chunk_sizes.pop()
    mem_error = True
    job = list(range(n_chans_good))

    # If not using window-wise RANSAC, do channel-wise RANSAC
    while mem_error and channel_wise:
        try:
            channel_chunks = _split_list(job, chunk_size)
            total_chunks = len(channel_chunks)
            current = 1
            for chunk in channel_chunks:
                interp_mats_for_chunk = [mat[chunk, :] for mat in interp_mats]
                channel_correlations[:, good_idx[chunk]] = _ransac_by_channel(
                    data[good_idx, :],
                    interp_mats_for_chunk,
                    win_size,
                    win_count,
                    chunk,
                    random_ch_picks,
                    matlab_strict,
                )
                if chunk == channel_chunks[0]:
                    # If it gets here, it means it is the optimal
                    print("Finding optimal chunk size :", chunk_size)
                    print("Total # of chunks:", total_chunks)
                    print("Current chunk:", end=" ", flush=True)

                print(current, end=" ", flush=True)
                current = current + 1

            mem_error = False  # All chunks processed, hurray!
            del current
        except MemoryError:
            if len(chunk_sizes):
                chunk_size = chunk_sizes.pop()
            else:  # pragma: no cover
                raise MemoryError(
                    "Not even doing 1 channel at a time the data fits in ram..."
                    "You could downsample the data or reduce the number of requ"
                    "ested samples."
                )

    # Calculate fractions of bad RANSAC windows for each channel
    thresholded_correlations = channel_correlations < corr_thresh
    frac_bad_corr_windows = np.mean(thresholded_correlations, axis=0)

    # find the corresponding channel names and return
    bad_ransac_channels_idx = np.argwhere(frac_bad_corr_windows > frac_bad)
    bad_ransac_channels_name = complete_chn_labs[bad_ransac_channels_idx.astype(int)]
    bad_by_ransac = [i[0] for i in bad_ransac_channels_name]
    print("\nRANSAC done!")

    return bad_by_ransac, channel_correlations


def _make_interpolation_matrices(random_ch_picks, chn_pos_good):
    """Create an interpolation matrix for each RANSAC sample of channels.

    This function takes the spatial coordinates of random subsets of currently-good
    channels and uses them to predict what the signal will be at the spatial
    coordinates of all other currently-good channels. The results of this process are
    returned as matrices that can be multiplied with EEG data to generate predicted
    signals.

    Parameters
    ----------
    random_ch_picks : list of list of int
        A list containing multiple random subsets of currently-good channels.
    chn_pos_good : np.ndarray
        3-D spatial coordinates of all currently-good channels.

    Returns
    -------
    interpolation_mats : list of np.ndarray
        A list of interpolation matrices, one for each random subset of channels.
        Each matrix has the shape `[num_good_channels, num_good_channels]`, with the
        number of good channels being inferred from the size of `ch_pos_good`.

    Notes
    -----
    This function currently makes use of a private MNE function,
    ``mne.channels.interpolation._make_interpolation_matrix``, to generate matrices.

    """
    n_chans_good = chn_pos_good.shape[0]

    interpolation_mats = []
    for sample in random_ch_picks:
        mat = np.zeros((n_chans_good, n_chans_good))
        subset_pos = chn_pos_good[sample, :]
        mat[:, sample] = _make_interpolation_matrix(subset_pos, chn_pos_good)
        interpolation_mats.append(mat)

    return interpolation_mats


def _ransac_by_window(data, interpolation_mats, win_size, win_count, matlab_strict):
    """Calculate correlations of channels with their RANSAC-predicted values.

    This function calculates RANSAC correlations for each RANSAC window
    individually, requiring RAM equivalent to [channels * sample rate * seconds
    per RANSAC window] to run. Generally, this method will use less RAM than
    :func:`_ransac_by_channel`, with the exception of short recordings with high
    electrode counts.

    Parameters
    ----------
    data : np.ndarray
        A 2-D array containing the EEG signals from all currently-good channels.
    interpolation_mats : list of np.ndarray
        A list of interpolation matrices, one for each RANSAC sample of channels.
    win_size : int
        Number of frames/samples of EEG data in each RANSAC correlation window.
    win_count: int
        Number of RANSAC correlation windows.
    matlab_strict : bool
        Whether or not RANSAC should strictly follow MATLAB PREP's internal
        math, ignoring any improvements made in PyPREP over the original code.

    Returns
    -------
    correlations : np.ndarray
        Correlations of the given channels to their predicted values within each
        RANSAC window.

    """
    ch_count = data.shape[0]
    correlations = np.ones((win_count, ch_count))

    for window in range(win_count):

        # Print RANSAC progress in 10% increments
        _print_progress(window + 1, win_count, every=0.1)

        # Get the current window of EEG data
        start = window * win_size
        end = (window + 1) * win_size
        actual = data[:, start:end]

        # Get the median RANSAC-predicted signal for each channel
        predicted = _predict_median_signals(actual, interpolation_mats, matlab_strict)

        # Calculate the actual vs predicted signal correlation for each channel
        correlations[window, :] = _correlate_arrays(actual, predicted, matlab_strict)

    return correlations


def _predict_median_signals(window, interpolation_mats, matlab_strict=False):
    """Calculate the median RANSAC-predicted signal for a given window of data.

    Parameters
    ----------
    window : np.ndarray
        A 2-D window of EEG data with the shape `[channels, samples]`.
    interpolation_mats : list of np.ndarray
        A set of channel interpolation matrices, one for each RANSAC sample of
        channels.
    matlab_strict : bool
        Whether or not RANSAC should strictly follow MATLAB PREP's internal
        math, ignoring any improvements made in PyPREP over the original code.

    Returns
    -------
    predicted : np.ndarray
        The median RANSAC-predicted EEG signal for the given window of data.

    Notes
    -----
    In MATLAB PREP, the median signal is calculated by sorting the different
    predictions for each EEG sample/channel from low to high and then taking the value
    at the middle index (as calculated by ``int(n_ransac_samples / 2.0)``) for each.
    Because this logic only returns the correct result for odd numbers of samples, the
    current function will instead return the true median signal across predictions
    unless strict MATLAB equivalence is requested.

    """
    ransac_samples = len(interpolation_mats)
    merged_mats = np.concatenate(interpolation_mats, axis=0)

    predictions_per_sample = np.reshape(
        np.matmul(merged_mats, window),
        (ransac_samples, window.shape[0], window.shape[1]),
    )

    if matlab_strict:
        # Match MATLAB's rounding logic (.5 always rounded up)
        median_idx = int(_mat_round(ransac_samples / 2.0) - 1)
        predictions_per_sample.sort(axis=0)
        return predictions_per_sample[median_idx, :, :]
    else:
        return np.median(predictions_per_sample, axis=0)


def _ransac_by_channel(
    data,
    interpolation_mats,
    win_size,
    win_count,
    chans_to_predict,
    random_ch_picks,
    matlab_strict,
):
    """Calculate correlations of channels with their RANSAC-predicted values.

    This function calculates RANSAC correlations on one (or more) full channels
    at once, requiring RAM equivalent to [channels per chunk * sample rate *
    length of recording in seconds] to run. Generally, this method will use
    more RAM than :func:`_ransac_by_window`, but may be faster for systems with
    large amounts of RAM.

    Parameters
    ----------
    data : np.ndarray
        A 2-D array containing the EEG signals from all currently-good channels.
    interpolation_mats : list of np.ndarray
        A set of channel interpolation matrices, one for each RANSAC sample of
        channels.
    win_size : int
        Number of frames/samples of EEG data in each RANSAC correlation window.
    win_count: int
        Number of RANSAC correlation windows.
    chans_to_predict : list of int
        Indices of the channels to predict (as they appear in `data`) within the
        current chunk.
    random_ch_picks : list of list of int
        A list containing multiple random subsets of currently-good channels.
    matlab_strict : bool
        Whether or not RANSAC should strictly follow MATLAB PREP's internal
        math, ignoring any improvements made in PyPREP over the original code.

    Returns
    -------
    correlations : np.ndarray
        Correlations of the given channels to their predicted values within each
        RANSAC window.

    """
    # Preallocate RANSAC correlation matrix for current chunk
    chunk_size = len(chans_to_predict)
    correlations = np.ones((win_count, chunk_size))

    # Get median RANSAC predictions for each channel in the current chunk
    predicted_chans = _predict_median_signals_channelwise(
        data=data,
        interpolation_mats=interpolation_mats,
        random_ch_picks=random_ch_picks,
        chunk_size=len(chans_to_predict),
        matlab_strict=matlab_strict,
    )

    # Correlate ransac prediction and eeg data

    # For the actual data
    data_window = data[chans_to_predict, : win_size * win_count]
    data_window = data_window.reshape(chunk_size, win_count, win_size)
    data_window = data_window.swapaxes(1, 0)

    # For the ransac predicted eeg
    pred_window = predicted_chans[:chunk_size, : win_size * win_count]
    pred_window = pred_window.reshape(chunk_size, win_count, win_size)
    pred_window = pred_window.swapaxes(1, 0)

    # Perform correlations
    for k in range(win_count):
        data_portion = data_window[k, :, :]
        pred_portion = pred_window[k, :, :]
        R = _correlate_arrays(data_portion, pred_portion, matlab_strict)
        correlations[k, :] = R

    return correlations


def _predict_median_signals_channelwise(
    data,
    interpolation_mats,
    random_ch_picks,
    chunk_size,
    matlab_strict,
):
    """Calculate the median RANSAC-predicted signal for a given chunk of channels.

    Parameters
    ----------
    data : np.ndarray
        A 2-D array containing the EEG signals from all currently-good channels.
    interpolation_mats : list of np.ndarray
        A set of channel interpolation matrices, one for each RANSAC sample of
        channels.
    random_ch_picks : list of list of int
        A list containing multiple random subsets of currently-good channels.
    chunk_size : int
        The number of channels to predict in the current chunk.
    matlab_strict : bool
        Whether or not RANSAC should strictly follow MATLAB PREP's internal
        math, ignoring any improvements made in PyPREP over the original code.

    Returns
    -------
    predicted_chans : np.ndarray
        The median RANSAC-predicted EEG signals for the given chunk of channels.

    """
    # n_chns, n_timepts = data.shape
    # 2 next lines should be equivalent but support single channel processing
    ransac_samples = len(interpolation_mats)
    n_timepts = data.shape[1]

    # Before running, make sure we have enough memory
    _verify_free_ram(data, ransac_samples, chunk_size)

    # Memory seems to be fine ...
    # Make the predictions
    eeg_predictions = np.zeros((chunk_size, n_timepts, ransac_samples))
    for sample in range(ransac_samples):
        # Get the random channels & interpolation matrix for the current sample
        reconstr_idx = random_ch_picks[sample]
        interp_mat = interpolation_mats[sample][:, reconstr_idx]
        # Predict the EEG signals for the current RANSAC sample / channel chunk
        eeg_predictions[..., sample] = np.matmul(interp_mat, data[reconstr_idx, :])

    # Form median from all predictions
    if matlab_strict:
        # Match MATLAB's rounding logic (.5 always rounded up)
        median_idx = int(_mat_round(ransac_samples / 2.0) - 1)
        eeg_predictions.sort(axis=-1)
        return eeg_predictions[:, :, median_idx]
    else:
        return np.median(eeg_predictions, axis=-1, overwrite_input=True)<|MERGE_RESOLUTION|>--- conflicted
+++ resolved
@@ -169,16 +169,10 @@
     correlation_frames = corr_window_secs * sample_rate
     signal_frames = data.shape[1]
     correlation_offsets = np.arange(
-<<<<<<< HEAD
-        0, (signal_len - correlation_frames + 1), correlation_frames
-    )  # + 1 so that it takes into account the last window
-    w_correlation = correlation_offsets.shape[0]
-=======
         0, (signal_frames - correlation_frames), correlation_frames
     )
     win_size = int(correlation_frames)
     win_count = correlation_offsets.shape[0]
->>>>>>> 4614ca01
 
     # Preallocate RANSAC correlation matrix
     n_chans_complete = len(complete_chn_labs)
